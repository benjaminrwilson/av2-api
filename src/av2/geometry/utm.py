--- conflicted
+++ resolved
@@ -83,10 +83,6 @@
     latitude, longitude = CITY_ORIGIN_LATLONG_DICT[city_name]
     # get (easting, northing) of origin
     origin_utm = convert_gps_to_utm(latitude=latitude, longitude=longitude, city_name=city_name)
-<<<<<<< HEAD
-
-=======
->>>>>>> c7c4026d
     points_utm: NDArrayFloat = points_city.astype(float) + np.array(origin_utm, dtype=float)
     return points_utm
 

# <Copyright 2022, Argo AI, LLC. Released under the MIT license.>

"""Unit tests on utilities for converting AV2 city coordinates to UTM or WGS84 coordinate systems."""

import numpy as np

import av2.geometry.utm as geo_utils
<<<<<<< HEAD
from av2.geometry.utm import CITY_ORIGIN_LATLONG_DICT, CityName
=======
from av2.geometry.utm import CityName
>>>>>>> c7c4026d
from av2.utils.typing import NDArrayFloat


def test_convert_city_coords_to_wgs84_atx() -> None:
    """Convert city coordinates from Austin, TX to GPS coordinates."""
    points_city: NDArrayFloat = np.array(
        [
            [1745.37, -1421.37],
            [1738.54, -1415.03],
            [1731.53, -1410.81],
        ]
    )

    wgs84_coords = geo_utils.convert_city_coords_to_wgs84(points_city, city_name=CityName.ATX)

    expected_wgs84_coords: NDArrayFloat = np.array(
        [
            [30.261642967615092, -97.72246957081633],
            [30.26170086362131, -97.72253982250783],
            [30.261739638233472, -97.72261222631731],
        ]
    )
    assert np.allclose(wgs84_coords, expected_wgs84_coords, atol=1e-4)


def test_convert_city_coords_to_wgs84_wdc() -> None:
    """Convert city coordinates from Washington, DC to GPS coordinates."""
    points_city: NDArrayFloat = np.array(
        [
            [1716.85, 4470.38],
            [2139.70, 4606.14],
        ]
    )

    wgs84_coords = geo_utils.convert_city_coords_to_wgs84(points_city, city_name=CityName.WDC)
    expected_wgs84_coords: NDArrayFloat = np.array(
        [
            [38.9299801515994, -77.0168603173312],
            [38.931286945069985, -77.0120195048271],
        ]
    )
    assert np.allclose(wgs84_coords, expected_wgs84_coords, atol=1e-4)


def test_convert_gps_to_utm() -> None:
    """Convert Pittsburgh city origin (given in WGS84) to UTM coordinates."""
    lat, long = 40.44177902989321, -80.01294377242584
    utm_coords = geo_utils.convert_gps_to_utm(lat, long, city_name=CityName.PIT)

    expected_utm_coords = 583710, 4477260
    assert np.allclose(utm_coords, expected_utm_coords, atol=0.01)<|MERGE_RESOLUTION|>--- conflicted
+++ resolved
@@ -5,11 +5,7 @@
 import numpy as np
 
 import av2.geometry.utm as geo_utils
-<<<<<<< HEAD
-from av2.geometry.utm import CITY_ORIGIN_LATLONG_DICT, CityName
-=======
 from av2.geometry.utm import CityName
->>>>>>> c7c4026d
 from av2.utils.typing import NDArrayFloat
 
 
